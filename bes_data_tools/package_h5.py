"""
Functions to package BES metadata and signals in HDF5 files.

`package_bes` is the primary function that packages metadata (signals are
optional).

`package_8x8_signals` filters metadata and saves HDF5 files for signals and
filtered metadata.
"""

from pathlib import Path
import csv
import threading
import concurrent
import time
import os
import numpy as np
import h5py

try:
    from .bes_data import BES_Data
except ImportError:
    try:
        from bes_data_tools.bes_data import BES_Data
    except ImportError:
        from bes_data import BES_Data


# make standard directories
data_dir = Path('data')
data_dir.mkdir(exist_ok=True)


def _config_data_file(data_file, must_exist=True):
    data_file = Path(data_file)
    if 'data' not in data_file.parent.as_posix():
        data_file = data_dir / data_file
    if must_exist:
        if not data_file.exists():
            raise FileNotFoundError(f'File {data_file.as_posix()} not found.')
    return data_file


def print_h5py_contents(input_hdf5file=None,
                        skip_subgroups=False):
    input_hdf5file = _config_data_file(input_hdf5file)
    print(f'Summarizing HDF5 file {input_hdf5file.as_posix()}')
    # private function to print attributes, if any
    # groups or datasets may have attributes
    def print_attributes(obj):
        for key, value in obj.attrs.items():
            if isinstance(value, np.ndarray):
                print(f'  Attribute {key}:', value.shape, value.dtype)
            else:
                print(f'  Attribute {key}:', value)

    # private function to recursively print groups/subgroups and datasets
    def recursively_print_content(group):
        # loop over items in a group
        # items may be subgroup or dataset
        # items are key/value pairs
        print(f'Group {group.name}')
        for key, value in group.items():
            if isinstance(value, h5py.Group):
                if skip_subgroups:
                    continue
                recursively_print_content(value)
            if isinstance(value, h5py.Dataset):
                print(f'  Dataset {key}:', value.shape, value.dtype)
                print_attributes(value)
        print_attributes(group)

    # the file object functions like a group
    # it is the top-level group, known as `root` or `/`
    print(f'Contents of {input_hdf5file.as_posix()}')
    with h5py.File(input_hdf5file.as_posix(), 'r') as file:
        # loop over key/value pairs at file root;
        # values may be a group or dataset
        recursively_print_content(file)


def print_metadata_contents(input_hdf5file=None,
                            only_8x8=False):
    input_hdf5file = _config_data_file(input_hdf5file)
    print(f'Summarizing metadata file {input_hdf5file.as_posix()}')
    with h5py.File(input_hdf5file, 'r') as metadata_file:
        config_8x8_group = metadata_file['configurations']['8x8_configurations']
        config_non_8x8_group = metadata_file['configurations']['non_8x8_configurations']
        if only_8x8:
            print_h5py_contents(config_8x8_group)
        else:
            print_h5py_contents(input_hdf5file)
        for group in [config_8x8_group, config_non_8x8_group]:
            sum_shots = 0
            for config_group in group.values():
                nshots = config_group.attrs['shots'].size
                sum_shots += nshots
                print(f'# of shots in {config_group.name}: {nshots}')
            print(f'Sum of shots in {group.name} group: {sum_shots}')
            if only_8x8:
                break


def _validate_configuration(input_bes_data,
                            config_8x8_group,
                            config_non_8x8_group):
    max_index = np.array([0, 100])
    r_position = input_bes_data.metadata['r_position']
    z_position = input_bes_data.metadata['z_position']
    for igroup, config_group in enumerate([config_8x8_group,
                                           config_non_8x8_group]):
        for config_index_str, config in config_group.items():
            if config_index_str.startswith('0'):
                config_index_str = config_index_str[1]
            config_index = eval(config_index_str)
            assert (isinstance(config, h5py.Group))
            assert ('r_position' in config.attrs and
                    'z_position' in config.attrs and
                    'shots' in config.attrs)
            max_index[igroup] = np.max([max_index[igroup],
                                        config_index])
            # test if input data matches existing configuration
            if not np.allclose(r_position,
                               config.attrs['r_position'],
                               atol=0.1):
                continue
            if not np.allclose(z_position,
                               config.attrs['z_position'],
                               atol=0.1):
                continue
            print(f'{input_bes_data.shot}: Configuration matches index {config_index}')
            if input_bes_data.shot not in config.attrs['shots']:
                config.attrs['shots'] = np.append(config.attrs['shots'],
                                                  input_bes_data.shot)
                config.attrs['nshots'] = config.attrs['shots'].size
            return config_index
    print(f'{input_bes_data.shot}: Configuration does not match existing configuration')
    # now test for 8x8 configuration
    config_is_8x8 = True
    for i in np.arange(8):
        rdiff = np.diff(r_position[i + np.arange(8) * 8])
        col_test = np.allclose(rdiff, np.zeros(rdiff.shape), atol=0.1)
        zdiff = np.diff(z_position[i * 8 + np.arange(8)])
        row_test = np.allclose(zdiff, np.zeros(zdiff.shape), atol=0.1)
        config_is_8x8 = config_is_8x8 and col_test and row_test
        if not config_is_8x8:
            break
    if config_is_8x8:
        new_index = max_index[0] + 1
        print(f'{input_bes_data.shot}: New 8x8 config index is {new_index}')
        new_config = config_8x8_group.create_group(f'{new_index:02d}')
        new_config.attrs['r_avg'] = np.mean(r_position).round(2)
        new_config.attrs['z_avg'] = np.mean(z_position).round(2)
        z_first_column = z_position[np.arange(8) * 8]
        new_config.attrs['upper_inboard_channel'] = z_first_column.argmax() * 8
        new_config.attrs['lower_inboard_channel'] = z_first_column.argmin() * 8
    else:
        new_index = max_index[1] + 1
        print(f'{input_bes_data.shot}: New non-8x8 config index is {new_index}')
        new_config = config_non_8x8_group.create_group(f'{new_index:d}')
    new_config.attrs['r_position'] = r_position
    new_config.attrs['z_position'] = z_position
    new_config.attrs['shots'] = np.array([input_bes_data.shot], dtype=np.int)
    new_config.attrs['nshots'] = new_config.attrs['shots'].size
    return new_index


def _validate_bes_data(shot=None,
                       channels=None,
                       verbose=False,
                       with_signals=False,
                       metafile=None,
                       lock=None):

    bes_data = BES_Data(shot=shot,
                        channels=channels,
                        verbose=verbose,
                        get_signals=with_signals)
    if bes_data.time is None:
        print(f'{bes_data.shot}: ERROR invalid BES_Data object')
        return -bes_data.shot
    shot_string = f'{bes_data.shot:d}'
    # signals
    if with_signals:
        signals_dir = data_dir / 'signals'
        signals_dir.mkdir(exist_ok=True)
        if bes_data.signals is None:
            print(f'{bes_data.shot}: ERROR invalid BES signals')
            return -bes_data.shot
        signal_file = signals_dir / f'bes_signals_{shot_string}.hdf5'
        with h5py.File(signal_file.as_posix(), 'w') as sfile:
            sfile.create_dataset('signals',
                                 data=bes_data.signals,
                                 compression='gzip',
                                 chunks=True)
            sfile.create_dataset('time',
                                 data=bes_data.time,
                                 compression='gzip',
                                 chunks=True)
        if verbose:
            print_h5py_contents(signal_file)
        signal_mb = bes_data.signals.nbytes // 1024 // 1024
        print(f'{bes_data.shot}: BES_Data size = {signal_mb} MB')
    # metadata attributes
    if lock:
        lock.acquire()
    configuration_group = metafile.require_group('configurations')
    config_8x8_group = configuration_group.require_group('8x8_configurations')
    config_non_8x8_group = configuration_group.require_group('non_8x8_configurations')
    shot_group = metafile.require_group(shot_string)
    for attr_name, attr_value in bes_data.metadata.items():
        if attr_name in shot_group.attrs:
            if 'position' in attr_name:
                assert (np.allclose(attr_value,
                                    shot_group.attrs[attr_name],
                                    atol=0.1))
            else:
                assert (attr_value == shot_group.attrs[attr_name])
        else:
            shot_group.attrs[attr_name] = attr_value
    config_index = _validate_configuration(bes_data,
                                           config_8x8_group,
                                           config_non_8x8_group)
    if 'configuration_index' in shot_group.attrs:
        assert (config_index == shot_group.attrs['configuration_index'])
    else:
        shot_group.attrs['configuration_index'] = config_index
    # metadata datasets
    for point_name in bes_data._points:
        for name in [f'{point_name}', f'{point_name}_time']:
            data = getattr(bes_data, name, None)
            if data is None:
                continue
            shot_group.require_dataset(name,
                                       data=data,
                                       shape=data.shape,
                                       dtype=data.dtype)
    if lock:
        lock.release()
    del bes_data
    return shot


def package_bes(shotlist=(176778, 171472),
                input_csvfile=None,
                max_shots=None,
                output_hdf5file='sample_metadata.hdf5',
                channels=None,
                verbose=False,
                with_signals=False,
                max_workers=2,
                use_concurrent=False):
    if input_csvfile:
        # override `shotlist`
        # use CSV file with 'shot' column to create `shotlist`
        input_csvfile = _config_data_file(input_csvfile)
        print(f'Using shotlist {input_csvfile.as_posix()}')
        shotlist = []
        with input_csvfile.open() as csvfile:
            reader = csv.DictReader(csvfile,
                                    fieldnames=None,
                                    skipinitialspace=True)
            for irow, row in enumerate(reader):
                if max_shots and irow+1 > max_shots:
                    break
                shotlist.append(int(row['shot']))
    shotlist = np.array(shotlist)
    if channels is None:
        channels = np.arange(1,65)
    channels = np.array(channels)
    output_hdf5file = _config_data_file(output_hdf5file, must_exist=False)
    t1 = time.time()
    with h5py.File(output_hdf5file.as_posix(), 'w') as h5file:
        valid_shot_counter = 0
        if use_concurrent:
            if not max_workers:
                max_workers = len(os.sched_getaffinity(0)) // 2
            lock = threading.Lock()
            with concurrent.futures.ThreadPoolExecutor(max_workers=max_workers) as executor:
                futures = []
                # submit tasks to workers
                for i, shot in enumerate(shotlist):
                    print(f'{shot}: submitting to worker pool ({i+1} of {shotlist.size})')
                    future = executor.submit(_validate_bes_data,
                                             shot=shot,
                                             channels=channels,
                                             verbose=verbose,
                                             with_signals=with_signals,
                                             metafile=h5file,
                                             lock=lock)
                    futures.append(future)
                # get results as workers finish
                shot_count = 0
                for future in concurrent.futures.as_completed(futures):
                    shot_count += 1
                    shot = future.result()
                    if future.exception() is None and shot > 0:
                        valid_shot_counter += 1
                        print(f'{shot}: work finished ({shot_count} of {shotlist.size})')
                    else:
                        print(f'{-shot}: INVALID return value')
                t_mid = time.time()
                print(f'Worker pool elapsed time = {t_mid-t1:.2f} s')
        else:
            for i, shot in enumerate(shotlist):
                print(f'Trying {shot} ({i + 1} of {shotlist.size})')
                shot = _validate_bes_data(shot=shot,
                                          channels=channels,
                                          verbose=verbose,
                                          with_signals=with_signals,
                                          metafile=h5file)
                if shot and shot>0:
                    valid_shot_counter += 1
                    print( f'{shot} good')
                else:
                    print(f'{-shot} INVALID return value')
    t2 = time.time()
    if verbose:
        print_metadata_contents(input_hdf5file=output_hdf5file)
    dt = t2 - t1
    print(f'Packaging data elapsed time: {int(dt)//3600} hr {dt%3600/60:.1f} min')
    print(f'{valid_shot_counter} valid shots out of {shotlist.size} in input shot list')

def make_8x8_sublist(input_hdf5file='sample_metadata.hdf5',
                     upper_inboard_channel=None,
                     verbose=False,
                     r_range=(223, 227),
                     z_range=(-1.5, 1)):
    input_hdf5file = _config_data_file(input_hdf5file)
    shotlist = np.array((), dtype=np.int)
    # r = []
    # z = []
    # nshots = []
    with h5py.File(input_hdf5file, 'r') as metadata_file:
        config_8x8_group = metadata_file['configurations']['8x8_configurations']
        for name, config in config_8x8_group.items():
            upper = config.attrs['upper_inboard_channel']
            if upper_inboard_channel is not None and upper != upper_inboard_channel:
                continue
            shots = config.attrs['shots']
            r_avg = config.attrs['r_avg']
            z_avg = config.attrs['z_avg']
            z_position = config.attrs['z_position']
            delta_z = z_position.max() - z_position.min()
            valid = r_range[0] <= r_avg <= r_range[1] and \
                    z_range[0] <= z_avg <= z_range[1] and \
                    delta_z <= 12
            if not valid:
                continue
            shotlist = np.append(shotlist, shots)
            # nshots.append(shots.size)
            # r.append(r_avg)
            # z.append(z_avg)
            if verbose:
                print(f'8x8 config #{name} nshots {shots.size} ravg {r_avg:.2f} upper {upper}')
    print(f'Shots within r/z min/max limits: {shotlist.size}')
    # if not noplot:
    #     plt.plot(r, z, 'x')
    #     for i, nshot in enumerate(nshots):
    #         plt.annotate(repr(nshot),
    #                      (r[i], z[i]),
    #                      textcoords='offset points',
    #                      xytext=(0,10),
    #                      ha='center')
    #     plt.xlim(220, 230)
    #     plt.ylim(-1.5, 1.5)
    #     for r in rminmax:
    #         plt.vlines(r, zminmax[0], zminmax[1], color='k')
    #     for z in zminmax:
    #         plt.hlines(z, rminmax[0], rminmax[1], color='k')
    #     plt.xlabel('R (cm)')
    #     plt.ylabel('Z (cm)')
    #     plt.title('R/Z centers of BES 8x8 grids, and shot counts')
    return shotlist


def package_8x8_signals(input_hdf5file='sample_metadata.hdf5',
                        max_shots=None,
                        output_hdf5file='sample_metadata_8x8.hdf5',
                        channels=None):
    input_hdf5file = _config_data_file(input_hdf5file)
    print(f'Using metadata in {input_hdf5file.as_posix()}')
    shotlist = make_8x8_sublist(
            input_hdf5file=input_hdf5file,
            upper_inboard_channel=56)
    if max_shots:
        shotlist = shotlist[0:max_shots]
    package_bes(shotlist=shotlist,
                output_hdf5file=output_hdf5file,
                verbose=True,
                with_signals=True,
                channels=channels,
                )

def downsample_elm_dataset(file=None):
    assert(file is not None)
    file = Path(file)
    assert(file.exists())
    newfile = file.parent / f'{file.stem}-small.hdf5'
    with h5py.File(file, 'r') as source_h5, \
        h5py.File(newfile, 'w') as small_h5:
        group_names = list(source_h5.keys())
        for group_name in group_names[::10]:
            group = source_h5[group_name]
            assert(isinstance(group, h5py.Group))
            print(f'Copying group: {group.name}')
            new_group = small_h5.create_group(group.name)
            for dataset in group.values():
                assert(isinstance(dataset, h5py.Dataset))
                print(f'  Copying dataset: {dataset.name}')
                new_group.create_dataset(dataset.name, data=dataset[:])
            for attrname, attrvalue in group.attrs.items():
                print(f'  Copying attribute: {attrname}')
                new_group.attrs[attrname] = attrvalue




def read_metadata(input_hdf5file='sample_metadata.hdf5',
                  verbose=False):
    input_hdf5file = _config_data_file(input_hdf5file)
    with h5py.File(input_hdf5file.as_posix(), 'r') as hfile:
        configuration_group = hfile['configurations']
        metadata = []
        for name, group in hfile.items():
            if group == configuration_group:
                continue
            attrs = group.attrs
            string = f"{attrs['shot']:6d}    " + \
                     f"{attrs['date']:23}    " + \
                     f"tstart {attrs['start_time']:6.1f}  " + \
                     f"tstop {attrs['stop_time']:6.1f}  "
            print(string)




if __name__=='__main__':
    # # get metadata from shotlist or csv
    # package_bes(input_csvfile='sample_shotlist.csv',
    #             max_shots=2,
    #             output_hdf5file='sample_metadata.hdf5',
    #             verbose=True)
    # # filter metadata and save signals
    # package_8x8_signals(input_hdf5file='sample_metadata.hdf5',
    #                     output_hdf5file='sample_metadata_8x8.hdf5',
    #                     channels=[1,2])
<<<<<<< HEAD
    read_metadata('sample_metadata.hdf5')
=======
    downsample_elm_dataset(file=Path.home() / 'Documents/Projects/data/labeled-elm-events.hdf5')
>>>>>>> 5077ef2d
<|MERGE_RESOLUTION|>--- conflicted
+++ resolved
@@ -445,8 +445,4 @@
     # package_8x8_signals(input_hdf5file='sample_metadata.hdf5',
     #                     output_hdf5file='sample_metadata_8x8.hdf5',
     #                     channels=[1,2])
-<<<<<<< HEAD
-    read_metadata('sample_metadata.hdf5')
-=======
-    downsample_elm_dataset(file=Path.home() / 'Documents/Projects/data/labeled-elm-events.hdf5')
->>>>>>> 5077ef2d
+    read_metadata('sample_metadata.hdf5')